--- conflicted
+++ resolved
@@ -1,10 +1,5 @@
 import io
 import os
-<<<<<<< HEAD
-import subprocess
-from pathlib import Path
-=======
->>>>>>> 8f63af0b
 
 import setuptools
 
@@ -14,16 +9,12 @@
 URL = 'https://gitlab.com/vail-uvm/vail-tools'
 EMAIL = 'vail.csds@gmail.com'
 AUTHOR = 'Vermont Artificial Intelligence Laboratory'
-REQUIRES_PYTHON = '>=3.6.0'
+REQUIRES_PYTHON = '>=3.7.0'
 VERSION = 0.4
 
 # Required packages
 with open('requirements.txt') as f:
-<<<<<<< HEAD
     REQUIRED = [line.strip() for line in f]
-=======
-    REQUIRED = [x.strip() for x in f]
->>>>>>> 8f63af0b
 
 # Optional packages
 EXTRAS = {}
@@ -47,27 +38,6 @@
 else:
     about['__version__'] = VERSION
 
-<<<<<<< HEAD
-# Ensure that Git submodules are correctly initialized
-subprocess.call('git submodule init && git submodule update', shell=True)
-
-# https://github.com/bermanmaxim/LovaszSoftmax
-p = Path(f'{here}/vailtools/losses/LovaszSoftmax/__init__.py')
-if not p.is_file():
-    p.write_text('from .tensorflow.lovasz_losses_tf import lovasz_hinge, lovasz_softmax\n')
-
-# https://github.com/titu1994/keras-coordconv
-p = Path(f'{here}/vailtools/layers/coordconv/__init__.py')
-if not p.is_file():
-    p.write_text('from .coord import CoordinateChannel1D, CoordinateChannel2D, CoordinateChannel3D\n')
-
-# https://github.com/CyberZHG/keras-drop-block
-p = Path(f'{here}/vailtools/layers/dropblock/__init__.py')
-if not p.is_file():
-    p.write_text('from .keras_drop_block import DropBlock1D, DropBlock2D\n')
-
-=======
->>>>>>> 8f63af0b
 setuptools.setup(
     name=NAME,
     version=about['__version__'],
